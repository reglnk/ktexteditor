# handle include files, both normal ones and generated ones
add_subdirectory(include)

# includes
include_directories(
  # for config.h
  ${CMAKE_BINARY_DIR}
<<<<<<< HEAD
  
  # for generated ktexteditor headers
  ${CMAKE_CURRENT_BINARY_DIR}/include
  
=======
  ${CMAKE_CURRENT_BINARY_DIR}/include
>>>>>>> 90c8bd41
  ${CMAKE_CURRENT_SOURCE_DIR}
  ${CMAKE_CURRENT_SOURCE_DIR}/include
  ${CMAKE_CURRENT_SOURCE_DIR}/include/ktexteditor
  ${CMAKE_CURRENT_SOURCE_DIR}/buffer
  ${CMAKE_CURRENT_SOURCE_DIR}/completion
  ${CMAKE_CURRENT_SOURCE_DIR}/dialogs
  ${CMAKE_CURRENT_SOURCE_DIR}/document
  ${CMAKE_CURRENT_SOURCE_DIR}/script
  ${CMAKE_CURRENT_SOURCE_DIR}/mode
  ${CMAKE_CURRENT_SOURCE_DIR}/render
  ${CMAKE_CURRENT_SOURCE_DIR}/search
  ${CMAKE_CURRENT_SOURCE_DIR}/syntax
  ${CMAKE_CURRENT_SOURCE_DIR}/schema
  ${CMAKE_CURRENT_SOURCE_DIR}/undo
  ${CMAKE_CURRENT_SOURCE_DIR}/utils
  ${CMAKE_CURRENT_SOURCE_DIR}/vimode
  ${CMAKE_CURRENT_SOURCE_DIR}/view
  ${CMAKE_CURRENT_SOURCE_DIR}/swapfile
  ${CMAKE_CURRENT_SOURCE_DIR}/variableeditor
  ${CMAKE_CURRENT_SOURCE_DIR}/kte5)

# KTextEditor interface sources
set(ktexteditor_LIB_SRCS
# text buffer & buffer helpers
buffer/katetextbuffer.cpp
buffer/katetextblock.cpp
buffer/katetextline.cpp
buffer/katetextcursor.cpp
buffer/katetextrange.cpp
buffer/katetexthistory.cpp
buffer/katetextfolding.cpp

# completion (widget, model, delegate, ...)
completion/katecompletionwidget.cpp
completion/katecompletionmodel.cpp
completion/katecompletiontree.cpp
completion/katecompletionconfig.cpp
completion/kateargumenthinttree.cpp
completion/kateargumenthintmodel.cpp
completion/katecompletiondelegate.cpp
completion/expandingtree/expandingwidgetmodel.cpp
completion/expandingtree/expandingdelegate.cpp
completion/expandingtree/expandingtree.cpp

# simple internal word completion
completion/katewordcompletion.cpp

# dialogs
dialogs/katedialogs.cpp

# document (THE document, buffer, lines/cursors/..., CORE STUFF)
document/katedocument.cpp
document/katebuffer.cpp

# undo
undo/kateundo.cpp
undo/katemodifiedundo.cpp
undo/kateundomanager.cpp

# scripting
script/katescript.cpp
script/kateindentscript.cpp
script/katecommandlinescript.cpp
script/katetemplatescript.cpp
script/katescriptmanager.cpp
script/katescriptaction.cpp

# scripting wrappers
script/katescriptdocument.cpp
script/katescriptview.cpp
script/katescripthelpers.cpp

# mode (modemanager and co)
mode/katemodemanager.cpp
mode/katemodeconfigpage.cpp
mode/katemodemenu.cpp
mode/katewildcardmatcher.cpp

# modeline variable editor
variableeditor/variablelineedit.cpp
variableeditor/variablelistview.cpp
variableeditor/variableeditor.cpp
variableeditor/variableitem.cpp
variableeditor/katehelpbutton.cpp

# printing classes
printing/kateprinter.cpp
printing/printpainter.cpp
printing/printconfigwidgets.cpp

# rendering stuff (katerenderer  and helpers)
render/katerenderer.cpp
render/katerenderrange.cpp
render/katelayoutcache.cpp
render/katetextlayout.cpp
render/katelinelayout.cpp

# search stuff
search/kateregexp.cpp
search/kateplaintextsearch.cpp
search/kateregexpsearch.cpp
search/katematch.cpp
search/katesearchbar.cpp

# syntax related stuff (highlighting, xml file parsing, ...)
syntax/katesyntaxmanager.cpp
syntax/katehighlight.cpp
syntax/katehighlighthelpers.cpp
syntax/katehighlightmenu.cpp
syntax/katesyntaxdocument.cpp
syntax/kateextendedattribute.cpp

# view stuff (THE view and its helpers)
view/kateview.cpp
view/kateviewinternal.cpp
view/kateviewhelpers.cpp
view/katemessagewidget.cpp
view/katefadeeffect.cpp
view/kateanimation.cpp
view/katetextanimation.cpp
view/katestatusbar.cpp

# vi input mode
vimode/kateviinputmodemanager.cpp
vimode/katevimodebase.cpp
vimode/katevinormalmode.cpp
vimode/kateviinsertmode.cpp
vimode/katevicommand.cpp
vimode/katevimotion.cpp
vimode/katevirange.cpp
vimode/katevikeyparser.cpp
vimode/kateviglobal.cpp
vimode/katevivisualmode.cpp
vimode/katevireplacemode.cpp
vimode/kateviemulatedcommandbar.cpp
vimode/katevicommandrangeexpressionparser.cpp
vimode/katevikeymapper.cpp

# spell checking
spellcheck/prefixstore.h
spellcheck/prefixstore.cpp
spellcheck/ontheflycheck.h
spellcheck/ontheflycheck.cpp
spellcheck/spellcheck.h
spellcheck/spellcheck.cpp
spellcheck/spellcheckdialog.h
spellcheck/spellcheckdialog.cpp
spellcheck/spellingmenu.h
spellcheck/spellingmenu.cpp

# generic stuff, unsorted...
utils/katecmds.cpp
utils/kateconfig.cpp
utils/katebookmarks.cpp
utils/kateautoindent.cpp
utils/katetemplatehandler.cpp
utils/kateglobal.cpp
utils/katecmd.cpp
utils/ktexteditor.cpp
utils/document.cpp
utils/range.cpp
utils/documentcursor.cpp
utils/templateinterface.cpp
utils/templateinterface2.cpp
utils/attribute.cpp
utils/codecompletioninterface.cpp
utils/codecompletionmodel.cpp
utils/codecompletionmodelcontrollerinterface.cpp
utils/configinterface.cpp
utils/configpageinterface.cpp
utils/highlightinterface.cpp
utils/movinginterface.cpp
utils/movingcursor.cpp
utils/movingrange.cpp
utils/movingrangefeedback.cpp
utils/messageinterface.cpp
utils/application.cpp
utils/mainwindow.cpp

# schema
schema/kateschema.cpp
schema/kateschemaconfig.cpp
schema/katestyletreewidget.cpp
schema/katecolortreewidget.cpp
schema/katecategorydrawer.cpp

# swapfile
swapfile/kateswapdiffcreator.cpp
swapfile/kateswapfile.cpp

# export as HTML
export/exporter.cpp
export/htmlexporter.cpp
   )

qt5_wrap_ui(ktexteditor_LIB_SRCS 
dialogs/textareaappearanceconfigwidget.ui
dialogs/bordersappearanceconfigwidget.ui
dialogs/commandmenuconfigwidget.ui
dialogs/commandmenueditwidget.ui
dialogs/completionconfigtab.ui
dialogs/navigationconfigwidget.ui
dialogs/editconfigwidget.ui
dialogs/filetypeconfigwidget.ui
dialogs/indentationconfigwidget.ui
dialogs/opensaveconfigwidget.ui
dialogs/opensaveconfigadvwidget.ui
dialogs/modonhdwidget.ui
dialogs/completionconfigwidget.ui
search/searchbarincremental.ui
search/searchbarpower.ui
dialogs/viinputmodeconfigwidget.ui
dialogs/spellcheckconfigwidget.ui
schema/howtoimportschema.ui )
   
add_library(KF5TextEditor ${ktexteditor_LIB_SRCS} ${KTEXTEDITOR_PUBLIC_HEADERS})
generate_export_header(KF5TextEditor BASE_NAME KTextEditor)
add_library(KF5::TextEditor ALIAS KF5TextEditor)

target_include_directories(KF5TextEditor INTERFACE "$<INSTALL_INTERFACE:${INCLUDE_INSTALL_DIR}/KTextEditor>")

# API is more or less KParts++, other stuff is used only internally
target_link_libraries(KF5TextEditor
PUBLIC
  KF5::Parts
PRIVATE
  Qt5::Script
  KF5::I18n
  KF5::Archive
  KF5::GuiAddons
  KF5::IconThemes
  KF5::ItemViews
  KF5::KIOFileWidgets
  KF5::PrintUtils
  KF5::SonnetCore
)

set_target_properties(KF5TextEditor
   PROPERTIES VERSION ${KTEXTEDITOR_VERSION_STRING}
   SOVERSION ${KTEXTEDITOR_SOVERSION}
   EXPORT_NAME "TextEditor"
)

install(TARGETS KF5TextEditor EXPORT KF5TextEditorTargets ${INSTALL_TARGETS_DEFAULT_ARGS})

install(FILES
  ${CMAKE_CURRENT_BINARY_DIR}/ktexteditor_export.h
  DESTINATION ${INCLUDE_INSTALL_DIR}/KTextEditor
  COMPONENT Devel
)

include(ECMGeneratePriFile)
ecm_generate_pri_file(BASE_NAME KTextEditor LIB_NAME KF5TextEditor DEPS "KParts" FILENAME_VAR PRI_FILENAME)
install(FILES ${PRI_FILENAME} DESTINATION ${ECM_MKSPECS_INSTALL_DIR})

# handle data files, .desktop & .cmake
add_subdirectory(data)

# syntax highlighting data files
add_subdirectory( syntax/data )

# jscripts for the part
add_subdirectory( script/data )

# add part
add_subdirectory(part)<|MERGE_RESOLUTION|>--- conflicted
+++ resolved
@@ -5,14 +5,10 @@
 include_directories(
   # for config.h
   ${CMAKE_BINARY_DIR}
-<<<<<<< HEAD
-  
+
   # for generated ktexteditor headers
   ${CMAKE_CURRENT_BINARY_DIR}/include
-  
-=======
-  ${CMAKE_CURRENT_BINARY_DIR}/include
->>>>>>> 90c8bd41
+
   ${CMAKE_CURRENT_SOURCE_DIR}
   ${CMAKE_CURRENT_SOURCE_DIR}/include
   ${CMAKE_CURRENT_SOURCE_DIR}/include/ktexteditor
