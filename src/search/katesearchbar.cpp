--- conflicted
+++ resolved
@@ -628,12 +628,8 @@
     }
 
     return searchOptions().testFlag(WholeWords) ? searchPattern().trimmed() == searchPattern()
-<<<<<<< HEAD
-                                                : searchOptions().testFlag(Regex) ? QRegularExpression(searchPattern(), QRegularExpression::UseUnicodePropertiesOption).isValid() : true;
-=======
                                                 : searchOptions().testFlag(Regex)
                                                 ? QRegularExpression(searchPattern(), QRegularExpression::UseUnicodePropertiesOption).isValid() : true;
->>>>>>> 7aee664d
 }
 
 void KateSearchBar::givePatternFeedback()
